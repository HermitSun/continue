<<<<<<< HEAD
=======
import { ContextItemId, IDE } from "core";
import { ConfigHandler } from "core/config/handler";
import {
  setupLocalAfterFreeTrial,
  setupLocalMode,
  setupOptimizedExistingUserMode,
  setupOptimizedMode,
} from "core/config/onboarding";
import { addModel, addOpenAIKey, deleteModel } from "core/config/util";
import { indexDocs } from "core/indexing/docs";
import TransformersJsEmbeddingsProvider from "core/indexing/embeddings/TransformersJsEmbeddingsProvider";
import { logDevData } from "core/util/devdata";
import { DevDataSqliteDb } from "core/util/devdataSqlite";
import { fetchwithRequestOptions } from "core/util/fetchWithOptions";
import historyManager from "core/util/history";
>>>>>>> a533668a
import { Message } from "core/util/messenger";
import fs from "node:fs";
import path from "path";
import { v4 as uuidv4 } from "uuid";
import * as vscode from "vscode";
import {
  ToCoreFromWebviewProtocol,
  ToWebviewFromCoreProtocol,
} from "../../../core/protocol/coreWebview";
import {
  ToIdeFromWebviewProtocol,
  ToWebviewFromIdeProtocol,
} from "../../../core/protocol/ideWebview";
import { IMessenger } from "../../../core/util/messenger";
import { getExtensionUri } from "./util/vscode";

export async function showTutorial() {
  const tutorialPath = path.join(
    getExtensionUri().fsPath,
    "continue_tutorial.py",
  );
  // Ensure keyboard shortcuts match OS
  if (process.platform !== "darwin") {
    let tutorialContent = fs.readFileSync(tutorialPath, "utf8");
    tutorialContent = tutorialContent.replace("⌘", "^").replace("Cmd", "Ctrl");
    fs.writeFileSync(tutorialPath, tutorialContent);
  }

  const doc = await vscode.workspace.openTextDocument(
    vscode.Uri.file(tutorialPath),
  );
  await vscode.window.showTextDocument(doc, { preview: false });
}

export type ToCoreOrIdeFromWebviewProtocol = ToCoreFromWebviewProtocol &
  ToIdeFromWebviewProtocol;
type FullToWebviewFromIdeOrCoreProtocol = ToWebviewFromIdeProtocol &
  ToWebviewFromCoreProtocol;
export class VsCodeWebviewProtocol
  implements
    IMessenger<
      ToCoreOrIdeFromWebviewProtocol,
      FullToWebviewFromIdeOrCoreProtocol
    >
{
  listeners = new Map<
    keyof ToCoreOrIdeFromWebviewProtocol,
    ((message: Message) => any)[]
  >();

  send(messageType: string, data: any, messageId?: string): string {
    const id = messageId ?? uuidv4();
    this.webview?.postMessage({
      messageType,
      data,
      messageId: id,
    });
    return id;
  }

  on<T extends keyof ToCoreOrIdeFromWebviewProtocol>(
    messageType: T,
    handler: (
      message: Message<ToCoreOrIdeFromWebviewProtocol[T][0]>,
    ) =>
      | Promise<ToCoreOrIdeFromWebviewProtocol[T][1]>
      | ToCoreOrIdeFromWebviewProtocol[T][1],
  ): void {
    if (!this.listeners.has(messageType)) {
      this.listeners.set(messageType, []);
    }
    this.listeners.get(messageType)?.push(handler);
  }

  _webview?: vscode.Webview;
  _webviewListener?: vscode.Disposable;

  get webview(): vscode.Webview | undefined {
    return this._webview;
  }

  set webview(webView: vscode.Webview) {
    this._webview = webView;
    this._webviewListener?.dispose();

    this._webviewListener = this._webview.onDidReceiveMessage(async (msg) => {
      if (!msg.messageType || !msg.messageId) {
        throw new Error(`Invalid webview protocol msg: ${JSON.stringify(msg)}`);
      }

      const respond = (message: any) =>
        this.send(msg.messageType, message, msg.messageId);

      const handlers = this.listeners.get(msg.messageType) || [];
      for (const handler of handlers) {
        try {
          const response = await handler(msg);
          if (
            response &&
            typeof response[Symbol.asyncIterator] === "function"
          ) {
            let next = await response.next();
            while (!next.done) {
              respond(next.value);
              next = await response.next();
            }
            respond({ done: true, content: next.value?.content });
          } else {
            respond(response || {});
          }
        } catch (e: any) {
          respond({ done: true, error: e });

          console.error(
            `Error handling webview message: ${JSON.stringify(
              { msg },
              null,
              2,
            )}\n\n${e}`,
          );

          let message = e.message;
          if (e.cause) {
            if (e.cause.name === "ConnectTimeoutError") {
              message = `Connection timed out. If you expect it to take a long time to connect, you can increase the timeout in config.json by setting "requestOptions": { "timeout": 10000 }. You can find the full config reference here: https://docs.continue.dev/reference/config`;
            } else if (e.cause.code === "ECONNREFUSED") {
              message = `Connection was refused. This likely means that there is no server running at the specified URL. If you are running your own server you may need to set the "apiBase" parameter in config.json. For example, you can set up an OpenAI-compatible server like here: https://docs.continue.dev/reference/Model%20Providers/openai#openai-compatible-servers--apis`;
            } else {
              message = `The request failed with "${e.cause.name}": ${e.cause.message}. If you're having trouble setting up Continue, please see the troubleshooting guide for help.`;
            }
          }

          if (message.includes("https://proxy-server")) {
            message = message.split("\n").slice(1).join("\n").trim();
            try {
              message = JSON.parse(message).message;
            } catch {}
            if (message.includes("exceeded")) {
              message +=
                " To keep using Continue, you can set up a local model or use your own API key.";
            } else {
              message +=
                " To avoid rate limiting, you can set up a local model or use your own API key.";
            }

            vscode.window
              .showInformationMessage(message, "Add API Key", "Use Local Model")
              .then((selection) => {
                if (selection === "Add API Key") {
                  this.request("addApiKey", undefined);
                } else if (selection === "Use Local Model") {
                  this.request("setupLocalModel", undefined);
                }
              });
          } else {
            vscode.window
              .showErrorMessage(message, "Show Logs", "Troubleshooting")
              .then((selection) => {
                if (selection === "Show Logs") {
                  vscode.commands.executeCommand(
                    "workbench.action.toggleDevTools",
                  );
                } else if (selection === "Troubleshooting") {
                  vscode.env.openExternal(
                    vscode.Uri.parse(
                      "https://docs.continue.dev/troubleshooting",
                    ),
                  );
                }
              });
          }
        }
      }
    });
  }

<<<<<<< HEAD
  constructor() {}
  invoke<T extends keyof ToCoreOrIdeFromWebviewProtocol>(
    messageType: T,
    data: ToCoreOrIdeFromWebviewProtocol[T][0],
    messageId?: string,
  ): ToCoreOrIdeFromWebviewProtocol[T][1] {
    throw new Error("Method not implemented.");
  }
=======
  constructor(
    private readonly ide: IDE,
    private readonly configHandler: ConfigHandler,
    private readonly verticalDiffManager: VerticalPerLineDiffManager,
  ) {
    this.on("abort", (msg) => {
      this.abortedMessageIds.add(msg.messageId);
    });
    this.on("showFile", (msg) => {
      this.ide.openFile(msg.data.filepath);
    });
    this.on("openConfigJson", (msg) => {
      this.ide.openFile(getConfigJsonPath());
    });
    this.on("readRangeInFile", async (msg) => {
      return await vscode.workspace
        .openTextDocument(msg.data.filepath)
        .then((document) => {
          let start = new vscode.Position(0, 0);
          let end = new vscode.Position(5, 0);
          let range = new vscode.Range(start, end);

          let contents = document.getText(range);
          return contents;
        });
    });
    this.on("toggleDevTools", (msg) => {
      vscode.commands.executeCommand("workbench.action.toggleDevTools");
      vscode.commands.executeCommand("continue.viewLogs");
    });
    this.on("reloadWindow", (msg) => {
      vscode.commands.executeCommand("workbench.action.reloadWindow");
    });
    this.on("focusEditor", (msg) => {
      vscode.commands.executeCommand("workbench.action.focusActiveEditorGroup");
    });
    this.on("toggleFullScreen", (msg) => {
      vscode.commands.executeCommand("continue.toggleFullScreen");
    });

    // IDE
    this.on("getDiff", async (msg) => {
      return await ide.getDiff();
    });
    this.on("config/getBrowserSerialized", async (msg) => {
      return await configHandler.getSerializedConfig();
    });
    this.on("getTerminalContents", async (msg) => {
      return await ide.getTerminalContents();
    });
    this.on("getDebugLocals", async (msg) => {
      return await ide.getDebugLocals(Number(msg.data.threadIndex));
    });
    this.on("getAvailableThreads", async (msg) => {
      return await ide.getAvailableThreads();
    });
    this.on("getTopLevelCallStackSources", async (msg) => {
      return await ide.getTopLevelCallStackSources(
        msg.data.threadIndex,
        msg.data.stackDepth,
      );
    });
    this.on("listWorkspaceContents", async (msg) => {
      return await ide.listWorkspaceContents();
    });
    this.on("getWorkspaceDirs", async (msg) => {
      return await ide.getWorkspaceDirs();
    });
    this.on("listFolders", async (msg) => {
      return await ide.listFolders();
    });
    this.on("writeFile", async (msg) => {
      return await ide.writeFile(msg.data.path, msg.data.contents);
    });
    this.on("showVirtualFile", async (msg) => {
      return await ide.showVirtualFile(msg.data.name, msg.data.content);
    });
    this.on("getContinueDir", async (msg) => {
      return await ide.getContinueDir();
    });
    this.on("openFile", async (msg) => {
      return await ide.openFile(msg.data.path);
    });
    this.on("runCommand", async (msg) => {
      await ide.runCommand(msg.data.command);
    });
    this.on("getSearchResults", async (msg) => {
      return await ide.getSearchResults(msg.data.query);
    });
    this.on("subprocess", async (msg) => {
      return await ide.subprocess(msg.data.command);
    });
    // History
    this.on("history/list", (msg) => {
      return historyManager.list(msg.data);
    });
    this.on("history/save", (msg) => {
      historyManager.save(msg.data);
    });
    this.on("history/delete", (msg) => {
      historyManager.delete(msg.data.id);
    });
    this.on("history/load", (msg) => {
      return historyManager.load(msg.data.id);
    });
    this.on("saveFile", async (msg) => {
      return await ide.saveFile(msg.data.filepath);
    });
    this.on("readFile", async (msg) => {
      return await ide.readFile(msg.data.filepath);
    });
    this.on("showDiff", async (msg) => {
      return await ide.showDiff(
        msg.data.filepath,
        msg.data.newContents,
        msg.data.stepIndex,
      );
    });

    this.on("getProblems", async (msg) => {
      return await ide.getProblems(msg.data.filepath);
    });
    this.on("getBranch", async (msg) => {
      const { dir } = msg.data;
      return await ide.getBranch(dir);
    });
    this.on("getOpenFiles", async (msg) => {
      return await ide.getOpenFiles();
    });
    this.on("getCurrentFile", async (msg) => {
      return await ide.getCurrentFile();
    });
    this.on("getPinnedFiles", async (msg) => {
      return await ide.getPinnedFiles();
    });
    this.on("showLines", async (msg) => {
      const { filepath, startLine, endLine } = msg.data;
      return await ide.showLines(filepath, startLine, endLine);
    });
    // Other
    this.on("errorPopup", (msg) => {
      vscode.window
        .showErrorMessage(msg.data.message, "Show Logs")
        .then((selection) => {
          if (selection === "Show Logs") {
            vscode.commands.executeCommand("workbench.action.toggleDevTools");
          }
        });
    });
    this.on("devdata/log", (msg) => {
      logDevData(msg.data.tableName, msg.data.data);
    });
    this.on("config/addModel", (msg) => {
      const model = msg.data.model;
      const newConfigString = addModel(model);
      this.configHandler.reloadConfig();
      this.ide.openFile(getConfigJsonPath());

      // Find the range where it was added and highlight
      let lines = newConfigString.split("\n");
      let startLine;
      let endLine;
      for (let i = 0; i < lines.length; i++) {
        let line = lines[i];

        if (!startLine) {
          if (line.trim() === `"title": "${model.title}",`) {
            startLine = i - 1;
          }
        } else {
          if (line.startsWith("    }")) {
            endLine = i;
            break;
          }
        }
      }

      if (startLine && endLine) {
        this.ide.showLines(
          getConfigJsonPath(),
          startLine,
          endLine,
          // "#fff1"
        );
      }
      vscode.window.showInformationMessage(
        "🎉 Your model has been successfully added to config.json. You can use this file to further edit its configuration.",
      );
    });
    this.on("config/deleteModel", (msg) => {
      deleteModel(msg.data.title);
      this.configHandler.reloadConfig();
    });
    this.on("config/addOpenAiKey", async (msg) => {
      addOpenAIKey(msg.data);
      this.configHandler.reloadConfig();
    });

    this.on("llm/listModels", async (msg) => {
      try {
        const model = await this.configHandler.llmFromTitle(msg.data.title);
        const models = await model.listModels();
        return models;
      } catch (e) {
        console.warn("Error listing models", e);
        return undefined;
      }
    });

    async function* llmStreamComplete(
      protocol: VsCodeWebviewProtocol,
      msg: Message<WebviewProtocol["llm/streamComplete"][0]>,
    ) {
      const model = await protocol.configHandler.llmFromTitle(msg.data.title);
      const gen = model.streamComplete(
        msg.data.prompt,
        msg.data.completionOptions,
      );
      let next = await gen.next();
      while (!next.done) {
        if (protocol.abortedMessageIds.has(msg.messageId)) {
          protocol.abortedMessageIds.delete(msg.messageId);
          next = await gen.return({
            completion: "",
            prompt: "",
            completionOptions: {
              ...msg.data.completionOptions,
              model: model.model,
            },
          });
          break;
        }
        yield { content: next.value };
        next = await gen.next();
      }

      return { done: true, content: next.value };
    }
    this.on("llm/streamComplete", (msg) => llmStreamComplete(this, msg));

    async function* llmStreamChat(
      protocol: VsCodeWebviewProtocol,
      msg: Message<WebviewProtocol["llm/streamChat"][0]>,
    ) {
      const model = await protocol.configHandler.llmFromTitle(msg.data.title);
      const gen = model.streamChat(
        msg.data.messages,
        msg.data.completionOptions,
      );
      let next = await gen.next();
      while (!next.done) {
        if (protocol.abortedMessageIds.has(msg.messageId)) {
          protocol.abortedMessageIds.delete(msg.messageId);
          next = await gen.return({
            completion: "",
            prompt: "",
            completionOptions: {
              ...msg.data.completionOptions,
              model: model.model,
            },
          });
          break;
        }
        yield { content: next.value.content };
        next = await gen.next();
      }

      return { done: true, content: next.value };
    }
    this.on("llm/streamChat", (msg) => llmStreamChat(this, msg));
    this.on("llm/complete", async (msg) => {
      const model = await this.configHandler.llmFromTitle(msg.data.title);
      const completion = await model.complete(
        msg.data.prompt,
        msg.data.completionOptions,
      );
      return completion;
    });

    async function* runNodeJsSlashCommand(
      protocol: VsCodeWebviewProtocol,
      msg: Message<WebviewProtocol["command/run"][0]>,
    ) {
      const {
        input,
        history,
        modelTitle,
        slashCommandName,
        contextItems,
        params,
        historyIndex,
        selectedCode,
      } = msg.data;

      const config = await protocol.configHandler.loadConfig();
      const llm = await protocol.configHandler.llmFromTitle(modelTitle);
      const slashCommand = config.slashCommands?.find(
        (sc) => sc.name === slashCommandName,
      );
      if (!slashCommand) {
        throw new Error(`Unknown slash command ${slashCommandName}`);
      }

      Telemetry.capture("useSlashCommand", {
        name: slashCommandName,
      });

      for await (const content of slashCommand.run({
        input,
        history,
        llm,
        contextItems,
        params,
        ide,
        addContextItem: (item) => {
          protocol.request("addContextItem", {
            item,
            historyIndex,
          });
        },
        selectedCode,
        config,
        fetch: (url, init) =>
          fetchwithRequestOptions(url, init, config.requestOptions),
      })) {
        if (content) {
          yield { content };
        }
        if (protocol.abortedMessageIds.has(msg.messageId)) {
          protocol.abortedMessageIds.delete(msg.messageId);
          break;
        }
      }
      yield { done: true, content: "" };
    }
    this.on("command/run", (msg) => runNodeJsSlashCommand(this, msg));

    this.on("context/loadSubmenuItems", async (msg) => {
      const { title } = msg.data;
      const config = await this.configHandler.loadConfig();
      const provider = config.contextProviders?.find(
        (p) => p.description.title === title,
      );
      if (!provider) {
        vscode.window.showErrorMessage(
          `Unknown provider ${title}. Existing providers: ${config.contextProviders
            ?.map((p) => p.description.title)
            .join(", ")}`,
        );
        return [];
      }

      try {
        const items = await provider.loadSubmenuItems({
          ide,
          fetch: (url, init) =>
            fetchwithRequestOptions(url, init, config.requestOptions),
        });
        return items;
      } catch (e) {
        vscode.window.showErrorMessage(
          `Error loading submenu items from ${title}: ${e}`,
        );
        return [];
      }
    });

    this.on("context/getContextItems", async (msg) => {
      const { name, query, fullInput, selectedCode } = msg.data;
      const config = await this.configHandler.loadConfig();
      const llm = await this.configHandler.llmFromTitle();
      const provider = config.contextProviders?.find(
        (p) => p.description.title === name,
      );
      if (!provider) {
        vscode.window.showErrorMessage(
          `Unknown provider ${name}. Existing providers: ${config.contextProviders
            ?.map((p) => p.description.title)
            .join(", ")}`,
        );
        return [];
      }

      try {
        const id: ContextItemId = {
          providerTitle: provider.description.title,
          itemId: uuidv4(),
        };
        const items = await provider.getContextItems(query, {
          llm,
          embeddingsProvider: config.embeddingsProvider,
          reranker: config.reranker,
          fullInput,
          ide,
          selectedCode,
          fetch: (url, init) =>
            fetchwithRequestOptions(url, init, config.requestOptions),
        });

        Telemetry.capture("useContextProvider", {
          name: provider.description.title,
        });

        return items.map((item) => ({ ...item, id }));
      } catch (e) {
        vscode.window.showErrorMessage(
          `Error getting context items from ${name}: ${e}`,
        );
        return [];
      }
    });
    this.on("context/addDocs", (msg) => {
      const { url, title } = msg.data;
      const embeddingsProvider = new TransformersJsEmbeddingsProvider();
      vscode.window.withProgress(
        {
          location: vscode.ProgressLocation.Notification,
          title: `Indexing ${title}`,
          cancellable: false,
        },
        async (progress) => {
          for await (const update of indexDocs(
            title,
            new URL(url),
            embeddingsProvider,
          )) {
            progress.report({
              increment: update.progress,
              message: update.desc,
            });
          }

          vscode.window.showInformationMessage(
            `🎉 Successfully indexed ${title}`,
          );

          this.request("refreshSubmenuItems", undefined);
        },
      );
    });
    this.on("applyToCurrentFile", async (msg) => {
      // Select the entire current file
      const editor = vscode.window.activeTextEditor;
      if (!editor) {
        vscode.window.showErrorMessage("No active editor to apply edits to");
        return;
      }

      if (editor.selection.isEmpty) {
        const document = editor.document;
        const start = new vscode.Position(0, 0);
        const end = new vscode.Position(
          document.lineCount - 1,
          document.lineAt(document.lineCount - 1).text.length,
        );
        editor.selection = new vscode.Selection(start, end);
      }

      this.verticalDiffManager.streamEdit(
        `The following code was suggested as an edit:\n\`\`\`\n${msg.data.text}\n\`\`\`\nPlease apply it to the previous code.`,
        await this.request("getDefaultModelTitle", undefined),
      );
    });
    this.on("showTutorial", (msg) => {
      showTutorial();
    });

    this.on("completeOnboarding", (msg) => {
      const mode = msg.data.mode;
      Telemetry.capture("onboardingSelection", {
        mode,
      });
      if (mode === "custom" || mode === "localExistingUser") {
        return;
      }
      editConfigJson(
        mode === "local"
          ? setupLocalMode
          : mode === "localAfterFreeTrial"
            ? setupLocalAfterFreeTrial
            : mode === "optimized"
              ? setupOptimizedMode
              : setupOptimizedExistingUserMode,
      );
      this.configHandler.reloadConfig();
    });

    this.on("openUrl", (msg) => {
      vscode.env.openExternal(vscode.Uri.parse(msg.data));
    });
    this.on("stats/getTokensPerDay", async (msg) => {
      const rows = await DevDataSqliteDb.getTokensPerDay();
      return rows;
    });
    this.on("stats/getTokensPerModel", async (msg) => {
      const rows = await DevDataSqliteDb.getTokensPerModel();
      return rows;
    });
    this.on("insertAtCursor", async (msg) => {
      const editor = vscode.window.activeTextEditor;
      if (editor === undefined || !editor.selection) {
        return;
      }
>>>>>>> a533668a

  onError(handler: (error: Error) => void): void {
    throw new Error("Method not implemented.");
  }

  public request<T extends keyof FullToWebviewFromIdeOrCoreProtocol>(
    messageType: T,
    data: FullToWebviewFromIdeOrCoreProtocol[T][0],
  ): Promise<FullToWebviewFromIdeOrCoreProtocol[T][1]> {
    const messageId = uuidv4();
    return new Promise(async (resolve) => {
      let i = 0;
      while (!this.webview) {
        if (i >= 10) {
          resolve(undefined);
          return;
        } else {
          await new Promise((res) => setTimeout(res, i >= 5 ? 1000 : 500));
          i++;
        }
      }

      this.send(messageType, data, messageId);
      const disposable = this.webview.onDidReceiveMessage(
        (msg: Message<FullToWebviewFromIdeOrCoreProtocol[T][1]>) => {
          if (msg.messageId === messageId) {
            resolve(msg.data);
            disposable?.dispose();
          }
        },
      );
    });
  }
}<|MERGE_RESOLUTION|>--- conflicted
+++ resolved
@@ -1,21 +1,3 @@
-<<<<<<< HEAD
-=======
-import { ContextItemId, IDE } from "core";
-import { ConfigHandler } from "core/config/handler";
-import {
-  setupLocalAfterFreeTrial,
-  setupLocalMode,
-  setupOptimizedExistingUserMode,
-  setupOptimizedMode,
-} from "core/config/onboarding";
-import { addModel, addOpenAIKey, deleteModel } from "core/config/util";
-import { indexDocs } from "core/indexing/docs";
-import TransformersJsEmbeddingsProvider from "core/indexing/embeddings/TransformersJsEmbeddingsProvider";
-import { logDevData } from "core/util/devdata";
-import { DevDataSqliteDb } from "core/util/devdataSqlite";
-import { fetchwithRequestOptions } from "core/util/fetchWithOptions";
-import historyManager from "core/util/history";
->>>>>>> a533668a
 import { Message } from "core/util/messenger";
 import fs from "node:fs";
 import path from "path";
@@ -192,7 +174,6 @@
     });
   }
 
-<<<<<<< HEAD
   constructor() {}
   invoke<T extends keyof ToCoreOrIdeFromWebviewProtocol>(
     messageType: T,
@@ -201,511 +182,6 @@
   ): ToCoreOrIdeFromWebviewProtocol[T][1] {
     throw new Error("Method not implemented.");
   }
-=======
-  constructor(
-    private readonly ide: IDE,
-    private readonly configHandler: ConfigHandler,
-    private readonly verticalDiffManager: VerticalPerLineDiffManager,
-  ) {
-    this.on("abort", (msg) => {
-      this.abortedMessageIds.add(msg.messageId);
-    });
-    this.on("showFile", (msg) => {
-      this.ide.openFile(msg.data.filepath);
-    });
-    this.on("openConfigJson", (msg) => {
-      this.ide.openFile(getConfigJsonPath());
-    });
-    this.on("readRangeInFile", async (msg) => {
-      return await vscode.workspace
-        .openTextDocument(msg.data.filepath)
-        .then((document) => {
-          let start = new vscode.Position(0, 0);
-          let end = new vscode.Position(5, 0);
-          let range = new vscode.Range(start, end);
-
-          let contents = document.getText(range);
-          return contents;
-        });
-    });
-    this.on("toggleDevTools", (msg) => {
-      vscode.commands.executeCommand("workbench.action.toggleDevTools");
-      vscode.commands.executeCommand("continue.viewLogs");
-    });
-    this.on("reloadWindow", (msg) => {
-      vscode.commands.executeCommand("workbench.action.reloadWindow");
-    });
-    this.on("focusEditor", (msg) => {
-      vscode.commands.executeCommand("workbench.action.focusActiveEditorGroup");
-    });
-    this.on("toggleFullScreen", (msg) => {
-      vscode.commands.executeCommand("continue.toggleFullScreen");
-    });
-
-    // IDE
-    this.on("getDiff", async (msg) => {
-      return await ide.getDiff();
-    });
-    this.on("config/getBrowserSerialized", async (msg) => {
-      return await configHandler.getSerializedConfig();
-    });
-    this.on("getTerminalContents", async (msg) => {
-      return await ide.getTerminalContents();
-    });
-    this.on("getDebugLocals", async (msg) => {
-      return await ide.getDebugLocals(Number(msg.data.threadIndex));
-    });
-    this.on("getAvailableThreads", async (msg) => {
-      return await ide.getAvailableThreads();
-    });
-    this.on("getTopLevelCallStackSources", async (msg) => {
-      return await ide.getTopLevelCallStackSources(
-        msg.data.threadIndex,
-        msg.data.stackDepth,
-      );
-    });
-    this.on("listWorkspaceContents", async (msg) => {
-      return await ide.listWorkspaceContents();
-    });
-    this.on("getWorkspaceDirs", async (msg) => {
-      return await ide.getWorkspaceDirs();
-    });
-    this.on("listFolders", async (msg) => {
-      return await ide.listFolders();
-    });
-    this.on("writeFile", async (msg) => {
-      return await ide.writeFile(msg.data.path, msg.data.contents);
-    });
-    this.on("showVirtualFile", async (msg) => {
-      return await ide.showVirtualFile(msg.data.name, msg.data.content);
-    });
-    this.on("getContinueDir", async (msg) => {
-      return await ide.getContinueDir();
-    });
-    this.on("openFile", async (msg) => {
-      return await ide.openFile(msg.data.path);
-    });
-    this.on("runCommand", async (msg) => {
-      await ide.runCommand(msg.data.command);
-    });
-    this.on("getSearchResults", async (msg) => {
-      return await ide.getSearchResults(msg.data.query);
-    });
-    this.on("subprocess", async (msg) => {
-      return await ide.subprocess(msg.data.command);
-    });
-    // History
-    this.on("history/list", (msg) => {
-      return historyManager.list(msg.data);
-    });
-    this.on("history/save", (msg) => {
-      historyManager.save(msg.data);
-    });
-    this.on("history/delete", (msg) => {
-      historyManager.delete(msg.data.id);
-    });
-    this.on("history/load", (msg) => {
-      return historyManager.load(msg.data.id);
-    });
-    this.on("saveFile", async (msg) => {
-      return await ide.saveFile(msg.data.filepath);
-    });
-    this.on("readFile", async (msg) => {
-      return await ide.readFile(msg.data.filepath);
-    });
-    this.on("showDiff", async (msg) => {
-      return await ide.showDiff(
-        msg.data.filepath,
-        msg.data.newContents,
-        msg.data.stepIndex,
-      );
-    });
-
-    this.on("getProblems", async (msg) => {
-      return await ide.getProblems(msg.data.filepath);
-    });
-    this.on("getBranch", async (msg) => {
-      const { dir } = msg.data;
-      return await ide.getBranch(dir);
-    });
-    this.on("getOpenFiles", async (msg) => {
-      return await ide.getOpenFiles();
-    });
-    this.on("getCurrentFile", async (msg) => {
-      return await ide.getCurrentFile();
-    });
-    this.on("getPinnedFiles", async (msg) => {
-      return await ide.getPinnedFiles();
-    });
-    this.on("showLines", async (msg) => {
-      const { filepath, startLine, endLine } = msg.data;
-      return await ide.showLines(filepath, startLine, endLine);
-    });
-    // Other
-    this.on("errorPopup", (msg) => {
-      vscode.window
-        .showErrorMessage(msg.data.message, "Show Logs")
-        .then((selection) => {
-          if (selection === "Show Logs") {
-            vscode.commands.executeCommand("workbench.action.toggleDevTools");
-          }
-        });
-    });
-    this.on("devdata/log", (msg) => {
-      logDevData(msg.data.tableName, msg.data.data);
-    });
-    this.on("config/addModel", (msg) => {
-      const model = msg.data.model;
-      const newConfigString = addModel(model);
-      this.configHandler.reloadConfig();
-      this.ide.openFile(getConfigJsonPath());
-
-      // Find the range where it was added and highlight
-      let lines = newConfigString.split("\n");
-      let startLine;
-      let endLine;
-      for (let i = 0; i < lines.length; i++) {
-        let line = lines[i];
-
-        if (!startLine) {
-          if (line.trim() === `"title": "${model.title}",`) {
-            startLine = i - 1;
-          }
-        } else {
-          if (line.startsWith("    }")) {
-            endLine = i;
-            break;
-          }
-        }
-      }
-
-      if (startLine && endLine) {
-        this.ide.showLines(
-          getConfigJsonPath(),
-          startLine,
-          endLine,
-          // "#fff1"
-        );
-      }
-      vscode.window.showInformationMessage(
-        "🎉 Your model has been successfully added to config.json. You can use this file to further edit its configuration.",
-      );
-    });
-    this.on("config/deleteModel", (msg) => {
-      deleteModel(msg.data.title);
-      this.configHandler.reloadConfig();
-    });
-    this.on("config/addOpenAiKey", async (msg) => {
-      addOpenAIKey(msg.data);
-      this.configHandler.reloadConfig();
-    });
-
-    this.on("llm/listModels", async (msg) => {
-      try {
-        const model = await this.configHandler.llmFromTitle(msg.data.title);
-        const models = await model.listModels();
-        return models;
-      } catch (e) {
-        console.warn("Error listing models", e);
-        return undefined;
-      }
-    });
-
-    async function* llmStreamComplete(
-      protocol: VsCodeWebviewProtocol,
-      msg: Message<WebviewProtocol["llm/streamComplete"][0]>,
-    ) {
-      const model = await protocol.configHandler.llmFromTitle(msg.data.title);
-      const gen = model.streamComplete(
-        msg.data.prompt,
-        msg.data.completionOptions,
-      );
-      let next = await gen.next();
-      while (!next.done) {
-        if (protocol.abortedMessageIds.has(msg.messageId)) {
-          protocol.abortedMessageIds.delete(msg.messageId);
-          next = await gen.return({
-            completion: "",
-            prompt: "",
-            completionOptions: {
-              ...msg.data.completionOptions,
-              model: model.model,
-            },
-          });
-          break;
-        }
-        yield { content: next.value };
-        next = await gen.next();
-      }
-
-      return { done: true, content: next.value };
-    }
-    this.on("llm/streamComplete", (msg) => llmStreamComplete(this, msg));
-
-    async function* llmStreamChat(
-      protocol: VsCodeWebviewProtocol,
-      msg: Message<WebviewProtocol["llm/streamChat"][0]>,
-    ) {
-      const model = await protocol.configHandler.llmFromTitle(msg.data.title);
-      const gen = model.streamChat(
-        msg.data.messages,
-        msg.data.completionOptions,
-      );
-      let next = await gen.next();
-      while (!next.done) {
-        if (protocol.abortedMessageIds.has(msg.messageId)) {
-          protocol.abortedMessageIds.delete(msg.messageId);
-          next = await gen.return({
-            completion: "",
-            prompt: "",
-            completionOptions: {
-              ...msg.data.completionOptions,
-              model: model.model,
-            },
-          });
-          break;
-        }
-        yield { content: next.value.content };
-        next = await gen.next();
-      }
-
-      return { done: true, content: next.value };
-    }
-    this.on("llm/streamChat", (msg) => llmStreamChat(this, msg));
-    this.on("llm/complete", async (msg) => {
-      const model = await this.configHandler.llmFromTitle(msg.data.title);
-      const completion = await model.complete(
-        msg.data.prompt,
-        msg.data.completionOptions,
-      );
-      return completion;
-    });
-
-    async function* runNodeJsSlashCommand(
-      protocol: VsCodeWebviewProtocol,
-      msg: Message<WebviewProtocol["command/run"][0]>,
-    ) {
-      const {
-        input,
-        history,
-        modelTitle,
-        slashCommandName,
-        contextItems,
-        params,
-        historyIndex,
-        selectedCode,
-      } = msg.data;
-
-      const config = await protocol.configHandler.loadConfig();
-      const llm = await protocol.configHandler.llmFromTitle(modelTitle);
-      const slashCommand = config.slashCommands?.find(
-        (sc) => sc.name === slashCommandName,
-      );
-      if (!slashCommand) {
-        throw new Error(`Unknown slash command ${slashCommandName}`);
-      }
-
-      Telemetry.capture("useSlashCommand", {
-        name: slashCommandName,
-      });
-
-      for await (const content of slashCommand.run({
-        input,
-        history,
-        llm,
-        contextItems,
-        params,
-        ide,
-        addContextItem: (item) => {
-          protocol.request("addContextItem", {
-            item,
-            historyIndex,
-          });
-        },
-        selectedCode,
-        config,
-        fetch: (url, init) =>
-          fetchwithRequestOptions(url, init, config.requestOptions),
-      })) {
-        if (content) {
-          yield { content };
-        }
-        if (protocol.abortedMessageIds.has(msg.messageId)) {
-          protocol.abortedMessageIds.delete(msg.messageId);
-          break;
-        }
-      }
-      yield { done: true, content: "" };
-    }
-    this.on("command/run", (msg) => runNodeJsSlashCommand(this, msg));
-
-    this.on("context/loadSubmenuItems", async (msg) => {
-      const { title } = msg.data;
-      const config = await this.configHandler.loadConfig();
-      const provider = config.contextProviders?.find(
-        (p) => p.description.title === title,
-      );
-      if (!provider) {
-        vscode.window.showErrorMessage(
-          `Unknown provider ${title}. Existing providers: ${config.contextProviders
-            ?.map((p) => p.description.title)
-            .join(", ")}`,
-        );
-        return [];
-      }
-
-      try {
-        const items = await provider.loadSubmenuItems({
-          ide,
-          fetch: (url, init) =>
-            fetchwithRequestOptions(url, init, config.requestOptions),
-        });
-        return items;
-      } catch (e) {
-        vscode.window.showErrorMessage(
-          `Error loading submenu items from ${title}: ${e}`,
-        );
-        return [];
-      }
-    });
-
-    this.on("context/getContextItems", async (msg) => {
-      const { name, query, fullInput, selectedCode } = msg.data;
-      const config = await this.configHandler.loadConfig();
-      const llm = await this.configHandler.llmFromTitle();
-      const provider = config.contextProviders?.find(
-        (p) => p.description.title === name,
-      );
-      if (!provider) {
-        vscode.window.showErrorMessage(
-          `Unknown provider ${name}. Existing providers: ${config.contextProviders
-            ?.map((p) => p.description.title)
-            .join(", ")}`,
-        );
-        return [];
-      }
-
-      try {
-        const id: ContextItemId = {
-          providerTitle: provider.description.title,
-          itemId: uuidv4(),
-        };
-        const items = await provider.getContextItems(query, {
-          llm,
-          embeddingsProvider: config.embeddingsProvider,
-          reranker: config.reranker,
-          fullInput,
-          ide,
-          selectedCode,
-          fetch: (url, init) =>
-            fetchwithRequestOptions(url, init, config.requestOptions),
-        });
-
-        Telemetry.capture("useContextProvider", {
-          name: provider.description.title,
-        });
-
-        return items.map((item) => ({ ...item, id }));
-      } catch (e) {
-        vscode.window.showErrorMessage(
-          `Error getting context items from ${name}: ${e}`,
-        );
-        return [];
-      }
-    });
-    this.on("context/addDocs", (msg) => {
-      const { url, title } = msg.data;
-      const embeddingsProvider = new TransformersJsEmbeddingsProvider();
-      vscode.window.withProgress(
-        {
-          location: vscode.ProgressLocation.Notification,
-          title: `Indexing ${title}`,
-          cancellable: false,
-        },
-        async (progress) => {
-          for await (const update of indexDocs(
-            title,
-            new URL(url),
-            embeddingsProvider,
-          )) {
-            progress.report({
-              increment: update.progress,
-              message: update.desc,
-            });
-          }
-
-          vscode.window.showInformationMessage(
-            `🎉 Successfully indexed ${title}`,
-          );
-
-          this.request("refreshSubmenuItems", undefined);
-        },
-      );
-    });
-    this.on("applyToCurrentFile", async (msg) => {
-      // Select the entire current file
-      const editor = vscode.window.activeTextEditor;
-      if (!editor) {
-        vscode.window.showErrorMessage("No active editor to apply edits to");
-        return;
-      }
-
-      if (editor.selection.isEmpty) {
-        const document = editor.document;
-        const start = new vscode.Position(0, 0);
-        const end = new vscode.Position(
-          document.lineCount - 1,
-          document.lineAt(document.lineCount - 1).text.length,
-        );
-        editor.selection = new vscode.Selection(start, end);
-      }
-
-      this.verticalDiffManager.streamEdit(
-        `The following code was suggested as an edit:\n\`\`\`\n${msg.data.text}\n\`\`\`\nPlease apply it to the previous code.`,
-        await this.request("getDefaultModelTitle", undefined),
-      );
-    });
-    this.on("showTutorial", (msg) => {
-      showTutorial();
-    });
-
-    this.on("completeOnboarding", (msg) => {
-      const mode = msg.data.mode;
-      Telemetry.capture("onboardingSelection", {
-        mode,
-      });
-      if (mode === "custom" || mode === "localExistingUser") {
-        return;
-      }
-      editConfigJson(
-        mode === "local"
-          ? setupLocalMode
-          : mode === "localAfterFreeTrial"
-            ? setupLocalAfterFreeTrial
-            : mode === "optimized"
-              ? setupOptimizedMode
-              : setupOptimizedExistingUserMode,
-      );
-      this.configHandler.reloadConfig();
-    });
-
-    this.on("openUrl", (msg) => {
-      vscode.env.openExternal(vscode.Uri.parse(msg.data));
-    });
-    this.on("stats/getTokensPerDay", async (msg) => {
-      const rows = await DevDataSqliteDb.getTokensPerDay();
-      return rows;
-    });
-    this.on("stats/getTokensPerModel", async (msg) => {
-      const rows = await DevDataSqliteDb.getTokensPerModel();
-      return rows;
-    });
-    this.on("insertAtCursor", async (msg) => {
-      const editor = vscode.window.activeTextEditor;
-      if (editor === undefined || !editor.selection) {
-        return;
-      }
->>>>>>> a533668a
 
   onError(handler: (error: Error) => void): void {
     throw new Error("Method not implemented.");
