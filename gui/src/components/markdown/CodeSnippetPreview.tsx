--- conflicted
+++ resolved
@@ -10,8 +10,8 @@
 import { defaultBorderRadius, lightGray, vscEditorBackground } from "..";
 import { IdeMessengerContext } from "../../context/IdeMessenger";
 import { getFontSize } from "../../util";
+import FileIcon from "../FileIcon";
 import HeaderButtonWithToolTip from "../gui/HeaderButtonWithToolTip";
-import FileIcon from "../FileIcon";
 import StyledMarkdownPreview from "./StyledMarkdownPreview";
 
 const PreviewMarkdownDiv = styled.div<{
@@ -117,7 +117,7 @@
       </PreviewMarkdownHeader>
       <div
         contentEditable={false}
-        className={`m-0 ${collapsed ? 'overflow-hidden max-h-[33vh]' : 'overflow-auto'}`}
+        className={`m-0 ${collapsed ? "max-h-[33vh] overflow-hidden" : "overflow-auto"}`}
         ref={codeBlockRef}
       >
         <StyledMarkdownPreview
@@ -132,16 +132,6 @@
           className="absolute bottom-1 right-2"
           text={collapsed ? "Expand" : "Collapse"}
         >
-<<<<<<< HEAD
-          <ChevronDownIcon
-            className="h-5 w-5 transition-all duration-400"
-            onClick={() => setCollapsed(curr => !curr)}
-            style={{
-              rotate: collapsed ? '' : '180deg'
-            }}
-          />
-        </ButtonWithTooltip>
-=======
           {collapsed ? (
             <ChevronDownIcon
               className="h-5 w-5"
@@ -154,7 +144,6 @@
             />
           )}
         </HeaderButtonWithToolTip>
->>>>>>> 7b321de3
       )}
     </PreviewMarkdownDiv>
   );
