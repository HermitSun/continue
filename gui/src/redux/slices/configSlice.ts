import { PayloadAction, createSlice } from "@reduxjs/toolkit";

export const configSlice = createSlice({
  name: "config",
  initialState: {
<<<<<<< HEAD
    vscMachineId: window.vscMachineId || undefined,
  } as RootStore["config"],
=======
    vscMachineId: window.vscMachineId,
  },
>>>>>>> 8419509b
  reducers: {
    setVscMachineId: (state, action: PayloadAction<string>) => {
      state.vscMachineId = action.payload;
    },
  },
});

export const { setVscMachineId } = configSlice.actions;
export default configSlice.reducer;<|MERGE_RESOLUTION|>--- conflicted
+++ resolved
@@ -3,13 +3,8 @@
 export const configSlice = createSlice({
   name: "config",
   initialState: {
-<<<<<<< HEAD
-    vscMachineId: window.vscMachineId || undefined,
-  } as RootStore["config"],
-=======
     vscMachineId: window.vscMachineId,
   },
->>>>>>> 8419509b
   reducers: {
     setVscMachineId: (state, action: PayloadAction<string>) => {
       state.vscMachineId = action.payload;
