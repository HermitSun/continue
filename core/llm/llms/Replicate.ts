import ReplicateClient from "replicate";
<<<<<<< HEAD
import { BaseLLM } from "..";
import type { CompletionOptions, LLMOptions, ModelProvider } from "../..";
=======
import { BaseLLM } from "../index.js";
import { CompletionOptions, LLMOptions, ModelProvider } from "../../index.js";
>>>>>>> e877f8ab

class Replicate extends BaseLLM {
  private static MODEL_IDS: {
    [name: string]: `${string}/${string}:${string}`;
  } = {
    "codellama-7b":
      "meta/codellama-7b-instruct:aac3ab196f8a75729aab9368cd45ea6ad3fc793b6cda93b1ded17299df369332",
    "codellama-13b":
      "meta/codellama-13b-instruct:a5e2d67630195a09b96932f5fa541fe64069c97d40cd0b69cdd91919987d0e7f",
    "codellama-34b":
      "meta/codellama-34b-instruct:eeb928567781f4e90d2aba57a51baef235de53f907c214a4ab42adabf5bb9736",
    "codellama-70b":
      "meta/codellama-70b-instruct:a279116fe47a0f65701a8817188601e2fe8f4b9e04a518789655ea7b995851bf",
    "llama2-7b": "meta/llama-2-7b-chat" as any,
    "llama2-13b": "meta/llama-2-13b-chat" as any,
    "llama3-8b": "meta/meta-llama-3-8b-instruct" as any,
    "llama3-70b": "meta/meta-llama-3-70b-instruct" as any,
    "zephyr-7b":
      "nateraw/zephyr-7b-beta:b79f33de5c6c4e34087d44eaea4a9d98ce5d3f3a09522f7328eea0685003a931",
    "mistral-7b":
      "mistralai/mistral-7b-instruct-v0.1:83b6a56e7c828e667f21fd596c338fd4f0039b46bcfa18d973e8e70e455fda70",
    "mistral-8x7b": "mistralai/mixtral-8x7b-instruct-v0.1" as any,
    "wizardcoder-34b":
      "andreasjansson/wizardcoder-python-34b-v1-gguf:67eed332a5389263b8ede41be3ee7dc119fa984e2bde287814c4abed19a45e54",
    "neural-chat-7b":
      "tomasmcm/neural-chat-7b-v3-1:acb450496b49e19a1e410b50c574a34acacd54820bc36c19cbfe05148de2ba57",
    "deepseek-7b": "kcaverly/deepseek-coder-33b-instruct-gguf" as any,
    "phind-codellama-34b": "kcaverly/phind-codellama-34b-v2-gguf" as any,
  };

  static providerName: ModelProvider = "replicate";
  private _replicate: ReplicateClient;

  private _convertArgs(
    options: CompletionOptions,
    prompt: string,
  ): [`${string}/${string}:${string}`, { input: any }] {
    return [
      Replicate.MODEL_IDS[options.model] || (options.model as any),
      {
        input: { prompt, message: prompt },
      },
    ];
  }

  constructor(options: LLMOptions) {
    super(options);
    this._replicate = new ReplicateClient({ auth: options.apiKey });
  }

  protected async _complete(
    prompt: string,
    options: CompletionOptions,
  ): Promise<string> {
    const [model, args] = this._convertArgs(options, prompt);
    const response = await this._replicate.run(model, args);

    return (response as any)[0];
  }

  protected async *_streamComplete(
    prompt: string,
    options: CompletionOptions,
  ): AsyncGenerator<string> {
    const [model, args] = this._convertArgs(options, prompt);
    for await (const event of this._replicate.stream(model, args)) {
      if (event.event === "output") {
        yield event.data;
      }
    }
  }

  // protected async *_streamChat(
  //   messages: ChatMessage[],
  //   options: CompletionOptions
  // ): AsyncGenerator<ChatMessage> {
  //   const resp = await this.complete(
  //     stripImages(messages[0]?.content || ""),
  //     options
  //   );
  // }
}

export default Replicate;<|MERGE_RESOLUTION|>--- conflicted
+++ resolved
@@ -1,11 +1,6 @@
 import ReplicateClient from "replicate";
-<<<<<<< HEAD
-import { BaseLLM } from "..";
-import type { CompletionOptions, LLMOptions, ModelProvider } from "../..";
-=======
+import { CompletionOptions, LLMOptions, ModelProvider } from "../../index.js";
 import { BaseLLM } from "../index.js";
-import { CompletionOptions, LLMOptions, ModelProvider } from "../../index.js";
->>>>>>> e877f8ab
 
 class Replicate extends BaseLLM {
   private static MODEL_IDS: {
