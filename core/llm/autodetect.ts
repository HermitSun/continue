--- conflicted
+++ resolved
@@ -35,11 +35,8 @@
   "openai",
   "ollama",
   "together",
-<<<<<<< HEAD
   "msty",
-=======
   "anthropic",
->>>>>>> 1192f8c9
 ];
 
 const PROVIDER_SUPPORTS_IMAGES: ModelProvider[] = [
